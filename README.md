--- conflicted
+++ resolved
@@ -11,7 +11,6 @@
 - **Memory System**: Letta Bridge with PostgreSQL + pgvector for contextual memory
 - **Dual GPU Support**: Automatic GPU allocation for optimal performance
 - **Multiple Models**: Switch between fast (Hermes-3 3B) and detailed (Qwen 2.5 7B) responses
-- **🧠 Memory Integration**: Letta-style persistent memory with PostgreSQL + pgvector for semantic search
 - **Context Awareness**: Redis-backed session caching for multi-turn conversations
 
 ## Architecture
@@ -26,25 +25,16 @@
 │ Home Assistant  │  Central hub + Assist API
 └────────┬────────┘
          │
-<<<<<<< HEAD
     ┌────┴────┬─────────┐
     │         │         │
 ┌───▼───┐ ┌──▼──────┐ ┌▼──────────┐
 │Ollama │ │ Wyoming │ │Letta Bridge│  LLM + STT/TTS + Memory
-│  LLM  │ │ Services│ │ + pgvector │
-└───────┘ └─────────┘ └────────────┘
-=======
-    ┌────┴────────────────┐
-    │                     │
-┌───▼───┐ ┌──▼──────┐ ┌──▼──────────┐
-│Ollama │ │ Wyoming │ │ Letta Bridge│  LLM, STT/TTS, Memory
-│  LLM  │ │ Services│ │ + Postgres  │
+│  LLM  │ │ Services│ │ + Postgres │
 └───────┘ └─────────┘ └─────┬───────┘
                             │
                       ┌─────▼─────┐
                       │   Redis   │  Session cache
                       └───────────┘
->>>>>>> 2d34df47
 ```
 
 ## Prerequisites
@@ -244,7 +234,6 @@
 - [HA Assist Setup](HA_ASSIST_SETUP.md) - Home Assistant Assist configuration
 - [HA Voice Config](HA_VOICE_CONFIG.md) - Voice pipeline setup
 - [Wyoming Setup](WYOMING_SETUP.md) - STT/TTS service configuration
-- [Memory Integration](MEMORY_INTEGRATION.md) - Memory system usage and API guide
 - [Pi Setup](PI_SETUP.md) - Raspberry Pi client setup
 - [Pi Ethernet Setup](PI_ETHERNET_SETUP.md) - Network configuration for Pi
 
@@ -268,39 +257,25 @@
 │   └── modelfiles/                 # LLM model definitions
 │       ├── Modelfile.hermes3
 │       └── Modelfile.qwen
-<<<<<<< HEAD
-├── letta_bridge/              # Memory API service
-│   ├── main.py                # FastAPI memory endpoints
-│   ├── requirements.txt
-│   └── Dockerfile
-├── scripts/                   # Database initialization
-│   ├── 01_enable_pgvector.sql
-│   ├── 02_letta_schema.sql
-│   ├── 03_legacy_schema.sql
-│   └── 04_indexes.sql
-├── ha_config/                 # Home Assistant configuration
-│   ├── configuration.yaml     # Includes memory REST commands
-│   └── automations.yaml       # Memory automation examples
-├── pi_client.py               # Raspberry Pi voice client
-├── pi_client.env.example      # Pi client config template
-├── example_memory_client.py   # Python client example
-├── whisper_data/              # STT model cache (auto-downloaded)
-├── piper_data/                # TTS model cache (auto-downloaded)
-└── docs/                      # Setup guides
-    └── MEMORY_INTEGRATION.md  # Memory system documentation
-=======
+├── glados-orchestrator/            # Query routing service
+│   ├── Dockerfile
+│   ├── main.py
+│   └── requirements.txt
 ├── qwen-agent/                     # AI orchestration service
 │   └── Dockerfile
 ├── vision-gateway/                 # Vision processing service
 │   ├── Dockerfile
 │   └── app/main.py
+├── ha_config/                      # Home Assistant configuration
+│   ├── configuration.yaml          # Includes memory REST commands
+│   └── automations.yaml            # Memory automation examples
 ├── pi_client.py                    # Raspberry Pi voice client
 ├── pi_client.env.example           # Pi client config template
+├── example_memory_client.py        # Python client example
 ├── test_memory_integration.py      # Memory API test suite
 ├── whisper_data/                   # STT model cache (auto-downloaded)
 ├── piper_data/                     # TTS model cache (auto-downloaded)
 └── docs/                           # Setup guides
->>>>>>> 2d34df47
 ```
 
 ## GPU Configuration
