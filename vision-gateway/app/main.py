import os, re, time, threading, base64
from collections import deque
from typing import List, Dict, Any, Tuple

import numpy as np
import cv2
import requests
from fastapi import FastAPI, UploadFile, File, Form
from fastapi.responses import HTMLResponse
from pydantic import BaseModel

# ---------------------- CPU friendliness ----------------------
os.environ.setdefault("OMP_NUM_THREADS", "1")
os.environ.setdefault("OPENBLAS_NUM_THREADS", "1")
os.environ.setdefault("MKL_NUM_THREADS", "1")
os.environ.setdefault("NUMEXPR_NUM_THREADS", "1")
try:
    cv2.setNumThreads(1)
except Exception:
    pass

# ---------------------- Config (env) ----------------------
HA_BASE = os.getenv("HA_BASE_URL", "")
HA_TOKEN = os.getenv("HA_TOKEN", "")

OLLAMA_VISION_BASE  = os.getenv("OLLAMA_VISION_BASE", "http://ollama-vision:11434")
OLLAMA_VISION_MODEL = os.getenv("OLLAMA_VISION_MODEL", "qwen2.5vl:7b")

HDMI_ENABLED = os.getenv("HDMI_ENABLED", "false").lower() == "true"
HDMI_DEVICE  = os.getenv("HDMI_DEVICE", "/dev/video0")

# Native capture size (what your dongle actually supports)
CAP_WIDTH   = int(os.getenv("HDMI_WIDTH", "1920"))
CAP_HEIGHT  = int(os.getenv("HDMI_HEIGHT", "1080"))
CAP_FPS_REQ = int(os.getenv("HDMI_CAP_FPS", "10"))

# YUYV by default; set HDMI_FORCE_MJPG=true to start in MJPG
FORCE_MJPG = os.getenv("HDMI_FORCE_MJPG", "false").lower() == "true"

# Button fixed region (NATIVE coordinates)
BUTTON_COORDS = os.getenv("BUTTON_COORDS", "45,350,90,114")  # x,y,w,h

# Thresholds
BUTTON_THRESH    = float(os.getenv("BUTTON_THRESH", "0.40"))  # arming on idle "send"
PRESSED_THRESH   = float(os.getenv("PRESSED_THRESH", "0.55")) # absolute backstop for pressed
DISAPPEAR_THRESH = float(os.getenv("DISAPPEAR_THRESH", "0.35"))
PRESS_DELTA      = float(os.getenv("PRESS_DELTA", "0.07"))    # how much better "press" must be than "send"

# Once pressed, require scores to fall this far below PRESSED_THRESH before releasing
PRESS_RELEASE = max(0.0, PRESSED_THRESH - 0.18)

# Debounce / timing
DISAPPEAR_FRAMES = int(os.getenv("DISAPPEAR_FRAMES", "3"))    # frames to confirm end
PRESS_TIMEOUT_S  = float(os.getenv("PRESS_TIMEOUT_S", "3.0")) # max time in PRESS
REARM_COOLDOWN   = float(os.getenv("REARM_COOLDOWN", "1.5"))  # after cycle finishes
MATCH_EVERY_N    = int(os.getenv("MATCH_EVERY_N", "3"))       # run matcher every N frames

# Downscale for the Qwen snapshot (only for the single post-press screenshot)
HDMI_RESIZE_LONG = int(os.getenv("HDMI_RESIZE_LONG", "1280"))

# ---------------------- App ----------------------
app = FastAPI(title="Vision Gateway (Native ROI + Masked Matching)")

def b64_jpg(img: np.ndarray, q: int = 90) -> str:
    ok, buf = cv2.imencode(".jpg", img, [int(cv2.IMWRITE_JPEG_QUALITY), q])
    return base64.b64encode(buf).decode("ascii") if ok else ""

def ha_event(event_type: str, data: Dict[str,any]):
    if not HA_BASE or not HA_TOKEN:
        return
    try:
        requests.post(
            f"{HA_BASE}/api/events/{event_type}",
            headers={"Authorization": f"Bearer {HA_TOKEN}", "Content-Type":"application/json"},
            json=data, timeout=3.0
        )
    except Exception as e:
        print(f"HA event error: {e}", flush=True)

# ---------------------- Globals ----------------------
# Recent detection cache
recent_detections: List[Dict[str,Any]] = []

# Icon templates (loaded at runtime)
ICON_GRAY: Dict[str, np.ndarray] = {}
ICON_MASK: Dict[str, np.ndarray] = {}

# Variance threshold for detecting a "flat" (blank) screen
FLAT_VAR = float(os.getenv("FLAT_VAR", "100.0"))

# ---------------------- Image Utils ----------------------
def _prep_gray(img: np.ndarray) -> np.ndarray:
    if len(img.shape) == 3 and img.shape[2] == 3:
        return cv2.cvtColor(img, cv2.COLOR_BGR2GRAY)
    return img

def _roi_variance(img_gray: np.ndarray) -> float:
    return np.var(img_gray)

def _load_icon_gray():
    global ICON_GRAY, ICON_MASK
    if ICON_GRAY: return
    for name in ["send", "send_pressed"]:
        path = f"/app/assets/{name}.png"
        if not os.path.exists(path): continue
        img = cv2.imread(path, cv2.IMREAD_UNCHANGED)
        if img is None: continue
        if len(img.shape) == 3 and img.shape[2] == 4:
            b, g, r, a = cv2.split(img)
            # Use alpha as mask
            ICON_MASK[name] = a
            # Create grayscale from BGR
            ICON_GRAY[name] = cv2.cvtColor(cv2.merge((b,g,r)), cv2.COLOR_BGR2GRAY)
        else:
            ICON_GRAY[name] = _prep_gray(img)
    print(f"Loaded icons: {list(ICON_GRAY.keys())}", flush=True)

def _match_max(scene: np.ndarray, template: np.ndarray) -> float:
    if scene is None or template is None or scene.size==0 or template.size==0: return -1.0
    if template.shape[0] > scene.shape[0] or template.shape[1] > scene.shape[1]: return -1.0
    res = cv2.matchTemplate(scene, template, cv2.TM_CCOEFF_NORMED)
    _, max_val, _, _ = cv2.minMaxLoc(res)
    return float(max_val)

def _match_max_masked(scene: np.ndarray, template: np.ndarray, mask: np.ndarray) -> float:
    if scene is None or template is None or mask is None: return -1.0
    if scene.size==0 or template.size==0 or mask.size==0: return -1.0
    if template.shape[0] > scene.shape[0] or template.shape[1] > scene.shape[1]: return -1.0
    res = cv2.matchTemplate(scene, template, cv2.TM_CCORR_NORMED, mask=mask)
    _, max_val, _, _ = cv2.minMaxLoc(res)
    return float(max_val)

def downscale_keep_long(img: np.ndarray, long_edge: int) -> np.ndarray:
    h, w = img.shape[:2]
    if max(h, w) <= long_edge:
        return img
    if h > w:
        new_h = long_edge
        new_w = int(w * (long_edge / h))
    else:
        new_w = long_edge
        new_h = int(h * (long_edge / w))
    return cv2.resize(img, (new_w, new_h), interpolation=cv2.INTER_AREA)

<<<<<<< HEAD
def motion_changed(prev_gray, gray) -> float:
    # MOG2 would need persistent background; simple frame diff is fine at low FPS
    diff = cv2.absdiff(prev_gray, gray)
    _, th = cv2.threshold(diff, 25, 255, cv2.THRESH_BINARY)
    changed = np.count_nonzero(th) / th.size
    return changed

def ocr_with_boxes(img: np.ndarray):
    # PaddleOCR returns [ [ [box_pts], (text, conf) ], ... ]
    res = ocr.ocr(img, cls=True)
    boxes = []
    if not res: return boxes
    for line in res:
        for det in line:
            pts = det[0]  # 4 points
            (text, conf) = det[1]
            x_coords = [p[0] for p in pts]
            y_coords = [p[1] for p in pts]
            x, y, w, h = int(min(x_coords)), int(min(y_coords)), int(max(x_coords)-min(x_coords)), int(max(y_coords)-min(y_coords))
            boxes.append({"bbox":[x,y,w,h], "text":text, "conf":float(conf)})
    return boxes

def smart_crops(img: np.ndarray, boxes) -> List[Dict[str,Any]]:
    H, W = img.shape[:2]
    seeds = []
    for b in boxes:
        t = b["text"].lower()
        if any(re.search(sw, t) for sw in SEED_WORDS):
            x,y,w,h = b["bbox"]
            pad = int(max(w,h)*1.5)
            x0 = max(0, x - pad); y0 = max(0, y - pad)
            x1 = min(W, x + w + pad); y1 = min(H, y + h + pad)
            seeds.append([x0,y0,x1-x0,y1-y0])
    # merge overlaps
    merged = []
    for s in seeds:
        merged_flag = False
        for m in merged:
            mx,my,mw,mh = m; sx,sy,sw,sh = s
            if not (sx > mx+mw or mx > sx+sw or sy > my+mh or my > sy+sh):
                nx0 = min(mx,sx); ny0=min(my,sy)
                nx1 = max(mx+mw, sx+sw); ny1=max(my+mh, sy+sh)
                m[:] = [nx0,ny0,nx1-nx0,ny1-ny0]
                merged_flag = True; break
        if not merged_flag: merged.append(s)
    # score with simple heuristics
    scored = []
    for x,y,w,h in merged or [[0,0,W,H]]:  # fallback full frame
        crop = img[y:y+h, x:x+w]
        text_hits = sum(1 for b in boxes if (x<=b["bbox"][0]<=x+w and y<=b["bbox"][1]<=y+h) and (TIME_PAT.search(b["text"]) or DATE_PAT.search(b["text"]) or any(re.search(sw, b["text"].lower()) for sw in SEED_WORDS)))
        score = text_hits + 0.1*(w*h)/(W*H)
        scored.append({"bbox":[x,y,w,h], "score":score, "b64": b64_jpg(crop)})
    scored.sort(key=lambda d: d["score"], reverse=True)
    return scored[:3]

def call_qwen_vl(full_img: np.ndarray, crops: List[Dict[str,Any]]) -> Dict[str,Any]:
    # Build multi-image prompt
    prompt = (
      "You are a UI vision agent. From these images (first is full frame, others are crops), "
      "determine if there is a meeting invite/join dialog. Extract: "
      "app (Teams/Zoom/Meet/Unknown), invite_detected (true/false), title, attendees, start_iso, end_iso if present, "
      "buttons (array), and action_state (one of: pending/accepted/declined/joined/none). "
      "Return strict minified JSON with keys: app, invite_detected, title, attendees, start_iso, end_iso buttons, action_state, confidence."
    )
    images = [b64_jpg(full_img)] + [c["b64"] for c in crops]
    try:
        r = requests.post(f"{OLLAMA_VISION_BASE}/api/generate",
                          json={"model": OLLAMA_VISION_MODEL, "prompt": prompt, "images": images, "stream": False},
                          timeout=30)
        r.raise_for_status()
        # Ollama returns {"response": "..."} plain text
        txt = r.json().get("response","").strip()
        # Try to find JSON in response
        m = re.search(r"\{.*\}", txt, re.S)
        if m:
            import json
            return json.loads(m.group(0))
        return {"app":"Unknown","invite_detected":False,"title":"","attendees":"","start_iso":"","end_iso":"","buttons":[],"action_state":"none","confidence":0.0}
    except Exception:
        return {"app":"Unknown","invite_detected":False,"title":"","attendees":"","start_iso":"","end_iso":"","buttons":[],"action_state":"none","confidence":0.0}

last_motion_ts: Dict[str,float] = {"hdmi":0.0}
prev_gray_map: Dict[str,np.ndarray] = {}

def process_frame(source: str, frame: np.ndarray) -> Dict[str,Any]:
    # Store latest frame for API access
    global latest_frames
    latest_frames[source] = {
        "image_b64": b64_jpg(frame),
        "timestamp": time.time()
    }
    
    # Downscale for speed
    frame_ds = downscale_keep_long(frame, HDMI_RESIZE_LONG if source=="hdmi" else 1280)
    gray = cv2.cvtColor(frame_ds, cv2.COLOR_BGR2GRAY)
    # Motion gating
    changed = 1.0
    if source in prev_gray_map:
        changed = motion_changed(prev_gray_map[source], gray)
    prev_gray_map[source] = gray
    now = time.time()
    if changed < MOTION_THRESHOLD and (now - last_motion_ts.get(source, 0)) < COOLDOWN_SECONDS:
        return {"skipped":"no_motion"}
    if changed >= MOTION_THRESHOLD:
        last_motion_ts[source] = now

    # OCR
    boxes = ocr_with_boxes(frame_ds)
    if not boxes:
        return {"invite_detected": False, "boxes": 0}

    # Smart crops
    crops = smart_crops(frame_ds, boxes)

    # If we see an action word, lock tracker
    #for b in boxes:
    #    t = b["text"].lower()
    #    if re.search(r"\b(accept|decline|send)\b", t):
    #        # expand a bit and start tracker for this source
    #        x,y,w,h = b["bbox"]; pad = int(max(w,h)*0.5)
    #        x,y = max(0,x-pad), max(0,y-pad)
    #        w,h = min(frame_ds.shape[1]-x, w+2*pad), min(frame_ds.shape[0]-y, h+2*pad)
    #       _trackers[source] = ROITracker(frame_ds, (x,y,w,h))
    #        break

    # Call VL to interpret (optional but recommended)
    vl = call_qwen_vl(frame_ds, crops)

    # Push HA events
    if vl.get("invite_detected"):
        ha_event("vision.meeting_invite", {
            "source": source,
            "app": vl.get("app","Unknown"),
            "title": vl.get("title",""),
            "attendees": vl.get("attendees",""),
            "start_iso": vl.get("start_iso",""),
            "end_iso": vl.get("end_iso",""),
            "buttons": vl.get("buttons",[]),
            "confidence": vl.get("confidence",0.0)
        })

    return {"invite_detected": vl.get("invite_detected", False), "vl": vl, "crops": [{"bbox":c["bbox"],"score":c["score"]} for c in crops]}

@app.post("/ingest_frame")
async def ingest_frame(source: str = Form(...), file: UploadFile = File(...)):
    img_bytes = await file.read()
    img = cv2.imdecode(np.frombuffer(img_bytes, np.uint8), cv2.IMREAD_COLOR)
    res = process_frame(source, img)
    return res

class TrackInput(BaseModel):
    source: str
=======
# ---------------------- Qwen-VL Call ----------------------
class QwenResponse(BaseModel):
    invite_detected: bool = False
    decision: str = ""
    reasoning: str = ""
>>>>>>> e1857fcb

def call_qwen_vl(img: np.ndarray) -> Dict[str, Any]:
    b64 = b64_jpg(img, 92)
    if not b64: return {}
    try:
        res = requests.post(
            f"{OLLAMA_VISION_BASE}/api/generate", timeout=45,
            json={
                "model": OLLAMA_VISION_MODEL,
                "format": "json",
                "stream": False,
                "images": [b64],
                "prompt": (
                    "You are an expert at parsing meeting invitation popups on a computer screen. "
                    "Analyze the image and determine if it shows a meeting invitation. "
                    "If it does, what is the required decision (e.g., 'Join', 'Accept')? "
                    "Respond with JSON."
                ),
                "system": (
                    "You must respond in JSON format with three fields: "
                    '`"invite_detected": bool`, `"decision": "brief action string"`, '
                    '`"reasoning": "your analysis"`. Do not include code fences.'
                )
            }
        )
        res.raise_for_status()
        body = res.json()
        return QwenResponse.model_validate_json(body.get("response", "{}")).model_dump()
    except Exception as e:
        print(f"Qwen-VL error: {e}", flush=True)
        return {"error": str(e)}

# ---------------------- HDMI Capture Loop ----------------------
def _open_capture(dev: str, w: int, h: int, fps: int, prefer_mjpg: bool = False):
    try:
        cap = cv2.VideoCapture(dev, cv2.CAP_V4L2)
        if not cap.isOpened(): return None
        if prefer_mjpg:
            cap.set(cv2.CAP_PROP_FOURCC, cv2.VideoWriter_fourcc(*'MJPG'))
        else:
            # YUYV is often more stable
            cap.set(cv2.CAP_PROP_FOURCC, cv2.VideoWriter_fourcc(*'YUYV'))
        cap.set(cv2.CAP_PROP_FRAME_WIDTH, w)
        cap.set(cv2.CAP_PROP_FRAME_HEIGHT, h)
        cap.set(cv2.CAP_PROP_FPS, fps)
        # Verify settings
        actual_w = cap.get(cv2.CAP_PROP_FRAME_WIDTH)
        actual_h = cap.get(cv2.CAP_PROP_FRAME_HEIGHT)
        actual_fps = cap.get(cv2.CAP_PROP_FPS)
        fourcc = int(cap.get(cv2.CAP_PROP_FOURCC))
        codec = "".join([chr((fourcc >> 8 * i) & 0xFF) for i in range(4)])
        print(f"[hdmi] Opened {dev} @ {actual_w}x{actual_h} {actual_fps}fps, Codec:{codec}", flush=True)
        return cap
    except Exception as e:
        print(f"[hdmi] Error opening {dev}: {e}", flush=True)
        return None

def _read_frame_robust(cap: cv2.VideoCapture, retries: int = 2) -> Tuple[bool, np.ndarray]:
    for _ in range(retries):
        ok, frame = cap.read()
        if ok: return True, frame
        time.sleep(0.01)
    return False, np.array([])

def _grab_fullres_snapshot(cap: cv2.VideoCapture, prefer_mjpg: bool, nat_w: int, nat_h: int, fps: int):
    # Temporarily reopen at full-res to get a sharp image
    print("[hdmi] Grabbing full-res snapshot...", flush=True)
    temp_cap = None
    try:
        cap.release()
        temp_cap = _open_capture(HDMI_DEVICE, nat_w, nat_h, fps, prefer_mjpg=prefer_mjpg)
        if temp_cap is None: return None
        ok, frame = _read_frame_robust(temp_cap, retries=5)
        return frame if ok else None
    finally:
        if temp_cap: temp_cap.release()
        # Important: Reopen original capture to continue loop
        cap.open(HDMI_DEVICE, cv2.CAP_V4L2)
        if prefer_mjpg:
            cap.set(cv2.CAP_PROP_FOURCC, cv2.VideoWriter_fourcc(*'MJPG'))
        else:
            cap.set(cv2.CAP_PROP_FOURCC, cv2.VideoWriter_fourcc(*'YUYV'))
        cap.set(cv2.CAP_PROP_FRAME_WIDTH, CAP_WIDTH)
        cap.set(cv2.CAP_PROP_FRAME_HEIGHT, CAP_HEIGHT)
        cap.set(cv2.CAP_PROP_FPS, CAP_FPS_REQ)
        print("[hdmi] Original capture re-established.", flush=True)

def hdmi_loop():
    if not HDMI_ENABLED:
        print("[hdmi] Not enabled, skipping.", flush=True)
        return

    prefer_mjpg = FORCE_MJPG
    cap = _open_capture(HDMI_DEVICE, CAP_WIDTH, CAP_HEIGHT, CAP_FPS_REQ, prefer_mjpg=prefer_mjpg)
    if cap is None:
        print(f"[hdmi] cannot open device {HDMI_DEVICE}", flush=True)
        return

    # Parse button coords (native)
    try:
        bx, by, bw, bh = map(int, BUTTON_COORDS.split(","))
    except Exception:
        print(f"[hdmi] Invalid BUTTON_COORDS '{BUTTON_COORDS}', expected 'x,y,w,h'. Exiting.", flush=True)
        return
    print(f"[hdmi] Using fixed region BUTTON_COORDS = (x={bx}, y={by}, w={bw}, h={bh})", flush=True)

    _load_icon_gray()
    if "send" not in ICON_GRAY or "send_pressed" not in ICON_GRAY:
        print("[hdmi] Missing /app/assets/send.png or /app/assets/send_pressed.PNG", flush=True)
    send_t   = ICON_GRAY.get("send")
    send_m   = ICON_MASK.get("send")
    press_t  = ICON_GRAY.get("send_pressed")
    press_m  = ICON_MASK.get("send_pressed")

    delay = 1.0 / max(0.1, CAP_FPS_REQ)
    state = "SCANNING"

    # Debouncers / timers
    seen_send = 0
    seen_disappear = 0
    no_button = 0
    pressed_ts = 0.0
    frame_i = 0

    # Running score history (for temporal median filtering)
    press_scores: deque = deque(maxlen=5)
    send_scores: deque = deque(maxlen=5)

    print("[hdmi] State: SCANNING (native-ROI scan, full-res snapshot on press; masked matching)", flush=True)

    consecutive_failures = 0
    last_reopen = 0.0

    while True:
        ok, frame = _read_frame_robust(cap, retries=3)
        if not ok:
            consecutive_failures += 1
            if consecutive_failures >= 5 and (time.time() - last_reopen) > 1.0:
                print("[hdmi] ⚠️ read() failing; reopening capture...", flush=True)
                try: cap.release()
                except Exception: pass
                if prefer_mjpg and consecutive_failures >= 10:
                    print("[hdmi] 🔁 switching to YUYV (more robust) due to repeated MJPG errors", flush=True)
                    prefer_mjpg = False
                cap = _open_capture(HDMI_DEVICE, CAP_WIDTH, CAP_HEIGHT, CAP_FPS_REQ, prefer_mjpg=prefer_mjpg)
                last_reopen = time.time()
                consecutive_failures = 0
            time.sleep(0.02)
            continue

        consecutive_failures = 0
        frame_i += 1

        # Store latest frame for API access (Computer Control Agent)
        global latest_frames
        latest_frames["hdmi"] = {
            "image_b64": b64_jpg(frame),
            "timestamp": time.time()
        }

        # --- Native ROI (pad generously to absorb small drift) ---
        x0, y0, w0, h0 = bx, by, bw, bh
        pad_x = int(w0 * 0.60)
        pad_y = int(h0 * 0.60)
        x0p = max(0, x0 - pad_x)
        y0p = max(0, y0 - pad_y)
        x1p = min(frame.shape[1], x0 + w0 + pad_x)
        y1p = min(frame.shape[0], y0 + h0 + pad_y)
        roi = frame[y0p:y1p, x0p:x1p]
        if roi.size == 0:
            time.sleep(delay); continue
        roi_gray = _prep_gray(roi)

        if state == "SCANNING":
            if (frame_i % MATCH_EVERY_N != 0) or send_t is None:
                 time.sleep(delay); continue

            score_g = _match_max(roi_gray, send_t)
            score_m = _match_max_masked(roi_gray, send_t, send_m)
            score   = max(score_g, score_m)

            if frame_i % (MATCH_EVERY_N*10) == 0:
                print(f"[hdmi][scan] roi={roi_gray.shape[::-1]} send:g={score_g:.3f} m={score_m:.3f} -> {score:.3f} thr={BUTTON_THRESH}", flush=True)

            weak = (score < (BUTTON_THRESH - 0.08))
            no_button = (no_button + 1) if weak else 0

            if score >= BUTTON_THRESH:
                seen_send += 1
            else:
                seen_send = 0

            if seen_send >= 2:
                state = "ARMED"
                press_scores.clear(); send_scores.clear()
                print(f"[hdmi] ✅ ARMED @ fixed region (native {bx},{by},{bw},{bh}) score={score:.3f}", flush=True)

        elif state == "ARMED":
            ps_g = _match_max(roi_gray, press_t)
            ps_m = _match_max_masked(roi_gray, press_t, press_m)
            pscore = max(ps_g, ps_m)

            ss_g = _match_max(roi_gray, send_t) if send_t is not None else -1.0
            ss_m = _match_max_masked(roi_gray, send_t, send_m) if send_t is not None else -1.0
            sscore = max(ss_g, ss_m)

            press_scores.append(pscore)
            send_scores.append(sscore)

            press_med = float(np.median(list(press_scores))) if press_scores else pscore
            send_med = float(np.median(list(send_scores))) if send_scores else sscore
            inst_delta = (pscore - sscore) if send_t is not None else float("inf")

            # Auto-dearm if both weak for a while (window hidden)
            weak_both = (press_med < (PRESSED_THRESH - 0.10)) and (send_med < (BUTTON_THRESH - 0.10))
            no_button = (no_button + 1) if weak_both else 0
            if no_button >= 15:
                print("[hdmi] ↩︎ Button gone (window minimized/closed) — de-arming", flush=True)
                state = "SCANNING"
                seen_send = seen_disappear = 0
                no_button = 0
                press_scores.clear(); send_scores.clear()
                time.sleep(delay)
                continue

            delta = press_med - send_med if send_t is not None else float("inf")
            looks_pressed = (
                (press_med >= PRESSED_THRESH)
                and (delta >= PRESS_DELTA)
                and (inst_delta >= max(0.0, PRESS_DELTA * 0.6))
            )

            if frame_i % 20 == 0:
                print(f"[hdmi][armed] med_p={press_med:.3f} med_s={send_med:.3f} "
                      f"p(g={ps_g:.3f},m={ps_m:.3f})={pscore:.3f}  "
                      f"s(g={ss_g:.3f},m={ss_m:.3f})={sscore:.3f}", flush=True)

            if looks_pressed:
                # Take a full-res snapshot, then go to PRESS
                full = _grab_fullres_snapshot(cap, prefer_mjpg=prefer_mjpg,
                                              nat_w=CAP_WIDTH, nat_h=CAP_HEIGHT, fps=CAP_FPS_REQ)
                screenshot = full if full is not None else frame.copy()
                state = "PRESS"
                pressed_ts = time.time()
                seen_disappear = 0
                # Keep the running history warm for PRESS state
                press_scores.append(pscore)
                send_scores.append(sscore)
                print(
                    f"[hdmi] 🖱️ PRESS p={pscore:.3f} s={sscore:.3f} Δ={pscore-sscore:.3f} "
                    f"medΔ={delta:.3f}",
                    flush=True,
                )

                # Qwen-only context (no OCR)
                shot_ds = downscale_keep_long(screenshot, HDMI_RESIZE_LONG)
                def _process_context(img):
                    try:
                        vl = call_qwen_vl(img)
                        ha_event("vision.meeting_action", {
                            "source": "hdmi",
                            "action": "button_press_confirmed",
                            "vl": vl,
                            "ts": time.time()
                        })
                        recent_detections.insert(0, {
                            "timestamp": time.time(),
                            "result": {
                                "invite_detected": vl.get("invite_detected", False),
                                "button_pressed": True,
                                "vl": vl,
                                "detection_mode": "fixed_region_templates_native_roi"
                            },
                            "frame_b64": b64_jpg(img, 85),
                            "button_bbox": [bx, by, bw, bh]
                        })
                        del recent_detections[10:]
                        print("[hdmi] 📅 Context processed (Qwen only) & event sent", flush=True)
                    except Exception as e:
                        print(f"[hdmi] Context error: {e}", flush=True)
                threading.Thread(target=_process_context, args=(shot_ds,), daemon=True).start()

        elif state == "PRESS":
            # Always evaluate in PRESS; no frame skipping
            sscore = max(
                _match_max(roi_gray, send_t)  if send_t  is not None else -1.0,
                _match_max_masked(roi_gray, send_t, send_m) if send_t is not None else -1.0
            )
            pscore = max(
                _match_max(roi_gray, press_t) if press_t is not None else -1.0,
                _match_max_masked(roi_gray, press_t, press_m) if press_t is not None else -1.0
            )

            press_scores.append(pscore)
            send_scores.append(sscore)
            press_med = float(np.median(list(press_scores))) if press_scores else pscore
            send_med = float(np.median(list(send_scores))) if send_scores else sscore
            inst_delta = (pscore - sscore) if send_t is not None else float("inf")

            flat    = (_roi_variance(roi_gray) < FLAT_VAR)
            timeout = (time.time() - pressed_ts) > PRESS_TIMEOUT_S

            cond_disappear = (send_t is None) or (send_med < DISAPPEAR_THRESH)
            delta = press_med - send_med if send_t is not None else float("inf")
            cond_unpress   = (
                (press_t is None)
                or (press_med <= PRESS_RELEASE)
                or (delta <= (PRESS_DELTA * 0.5))
                or (inst_delta <= (PRESS_DELTA * 0.25))
            )

            if cond_disappear or cond_unpress or flat or timeout:
                seen_disappear += 1
            else:
                seen_disappear = 0

            if frame_i % 15 == 0:
                print(f"[hdmi][press] s={sscore:.3f} p={pscore:.3f} flat={flat} "
                      f"t+={time.time()-pressed_ts:.1f}s count={seen_disappear}", flush=True)

            if seen_disappear >= DISAPPEAR_FRAMES:
                state = "SCANNING"
                seen_send = seen_disappear = no_button = 0
                press_scores.clear(); send_scores.clear()
                print(f"[hdmi] ✅ Cycle complete; re-arming", flush=True)
                time.sleep(REARM_COOLDOWN)

        time.sleep(delay)

# ---------------------- HTTP API ----------------------
# Store latest frames per source for Computer Control Agent access
latest_frames: Dict[str, Dict[str, Any]] = {}  # source -> {"image_b64": str, "timestamp": float}

class Ingest(BaseModel):
    source: str

@app.post("/ingest_frame")
async def ingest_frame(source: str = Form(...), file: UploadFile = File(...)):
    img_bytes = await file.read()
    img = cv2.imdecode(np.frombuffer(img_bytes, np.uint8), cv2.IMREAD_COLOR)
    return {"ok": True, "shape": img.shape if img is not None else None}

@app.get("/healthz")
def healthz():
    return {"ok": True}

@app.get("/api/detections")
def get_recent_detections():
    return recent_detections

<<<<<<< HEAD
# Store latest frames per source
latest_frames: Dict[str, Dict[str, Any]] = {}  # source -> {"image_b64": str, "timestamp": float}

=======
>>>>>>> e1857fcb
@app.get("/api/latest_frame/{source}")
def get_latest_frame(source: str):
    """
    Get the latest frame from a specific source
    
    Args:
<<<<<<< HEAD
        source: Source name (e.g., "frigate_hdmi", "hdmi", "local")
=======
        source: Source name (e.g., "hdmi", "local")
>>>>>>> e1857fcb
    
    Returns:
        JSON with base64-encoded image and timestamp
    """
    if source not in latest_frames:
        return {"error": f"No frames available for source '{source}'"}
    
    frame_data = latest_frames[source]
    return {
        "image": frame_data["image_b64"],
        "timestamp": frame_data["timestamp"],
        "source": source
    }
<<<<<<< HEAD

from fastapi.responses import HTMLResponse
=======
>>>>>>> e1857fcb

@app.get("/debug")
def debug_page():
    global recent_detections
    if not recent_detections:
        return HTMLResponse("<html><body>No detections yet.</body></html>")
    latest = recent_detections[0]
    img_b64 = latest.get("frame_b64")
    res = latest.get("result", {})
    return HTMLResponse(f"""
    <html><head><title>Debug</title></head><body>
    <h1>Latest Detection</h1>
    <p>Timestamp: {datetime.fromtimestamp(latest.get('timestamp', 0))}</p>
    <pre>{res}</pre>
    <img src="data:image/jpeg;base64,{img_b64}" style="max-width: 80vw;"/>
    </body></html>
    """)

# ---------------------- Main ----------------------
if __name__ == "__main__":
    if HDMI_ENABLED:
        print("Starting HDMI capture loop in background thread...", flush=True)
        threading.Thread(target=hdmi_loop, daemon=True).start()
    else:
        print("HDMI capture is disabled.", flush=True)

    print("Starting FastAPI server...", flush=True)
    import uvicorn
    uvicorn.run(app, host="0.0.0.0", port=8000)<|MERGE_RESOLUTION|>--- conflicted
+++ resolved
@@ -142,166 +142,11 @@
         new_h = int(h * (long_edge / w))
     return cv2.resize(img, (new_w, new_h), interpolation=cv2.INTER_AREA)
 
-<<<<<<< HEAD
-def motion_changed(prev_gray, gray) -> float:
-    # MOG2 would need persistent background; simple frame diff is fine at low FPS
-    diff = cv2.absdiff(prev_gray, gray)
-    _, th = cv2.threshold(diff, 25, 255, cv2.THRESH_BINARY)
-    changed = np.count_nonzero(th) / th.size
-    return changed
-
-def ocr_with_boxes(img: np.ndarray):
-    # PaddleOCR returns [ [ [box_pts], (text, conf) ], ... ]
-    res = ocr.ocr(img, cls=True)
-    boxes = []
-    if not res: return boxes
-    for line in res:
-        for det in line:
-            pts = det[0]  # 4 points
-            (text, conf) = det[1]
-            x_coords = [p[0] for p in pts]
-            y_coords = [p[1] for p in pts]
-            x, y, w, h = int(min(x_coords)), int(min(y_coords)), int(max(x_coords)-min(x_coords)), int(max(y_coords)-min(y_coords))
-            boxes.append({"bbox":[x,y,w,h], "text":text, "conf":float(conf)})
-    return boxes
-
-def smart_crops(img: np.ndarray, boxes) -> List[Dict[str,Any]]:
-    H, W = img.shape[:2]
-    seeds = []
-    for b in boxes:
-        t = b["text"].lower()
-        if any(re.search(sw, t) for sw in SEED_WORDS):
-            x,y,w,h = b["bbox"]
-            pad = int(max(w,h)*1.5)
-            x0 = max(0, x - pad); y0 = max(0, y - pad)
-            x1 = min(W, x + w + pad); y1 = min(H, y + h + pad)
-            seeds.append([x0,y0,x1-x0,y1-y0])
-    # merge overlaps
-    merged = []
-    for s in seeds:
-        merged_flag = False
-        for m in merged:
-            mx,my,mw,mh = m; sx,sy,sw,sh = s
-            if not (sx > mx+mw or mx > sx+sw or sy > my+mh or my > sy+sh):
-                nx0 = min(mx,sx); ny0=min(my,sy)
-                nx1 = max(mx+mw, sx+sw); ny1=max(my+mh, sy+sh)
-                m[:] = [nx0,ny0,nx1-nx0,ny1-ny0]
-                merged_flag = True; break
-        if not merged_flag: merged.append(s)
-    # score with simple heuristics
-    scored = []
-    for x,y,w,h in merged or [[0,0,W,H]]:  # fallback full frame
-        crop = img[y:y+h, x:x+w]
-        text_hits = sum(1 for b in boxes if (x<=b["bbox"][0]<=x+w and y<=b["bbox"][1]<=y+h) and (TIME_PAT.search(b["text"]) or DATE_PAT.search(b["text"]) or any(re.search(sw, b["text"].lower()) for sw in SEED_WORDS)))
-        score = text_hits + 0.1*(w*h)/(W*H)
-        scored.append({"bbox":[x,y,w,h], "score":score, "b64": b64_jpg(crop)})
-    scored.sort(key=lambda d: d["score"], reverse=True)
-    return scored[:3]
-
-def call_qwen_vl(full_img: np.ndarray, crops: List[Dict[str,Any]]) -> Dict[str,Any]:
-    # Build multi-image prompt
-    prompt = (
-      "You are a UI vision agent. From these images (first is full frame, others are crops), "
-      "determine if there is a meeting invite/join dialog. Extract: "
-      "app (Teams/Zoom/Meet/Unknown), invite_detected (true/false), title, attendees, start_iso, end_iso if present, "
-      "buttons (array), and action_state (one of: pending/accepted/declined/joined/none). "
-      "Return strict minified JSON with keys: app, invite_detected, title, attendees, start_iso, end_iso buttons, action_state, confidence."
-    )
-    images = [b64_jpg(full_img)] + [c["b64"] for c in crops]
-    try:
-        r = requests.post(f"{OLLAMA_VISION_BASE}/api/generate",
-                          json={"model": OLLAMA_VISION_MODEL, "prompt": prompt, "images": images, "stream": False},
-                          timeout=30)
-        r.raise_for_status()
-        # Ollama returns {"response": "..."} plain text
-        txt = r.json().get("response","").strip()
-        # Try to find JSON in response
-        m = re.search(r"\{.*\}", txt, re.S)
-        if m:
-            import json
-            return json.loads(m.group(0))
-        return {"app":"Unknown","invite_detected":False,"title":"","attendees":"","start_iso":"","end_iso":"","buttons":[],"action_state":"none","confidence":0.0}
-    except Exception:
-        return {"app":"Unknown","invite_detected":False,"title":"","attendees":"","start_iso":"","end_iso":"","buttons":[],"action_state":"none","confidence":0.0}
-
-last_motion_ts: Dict[str,float] = {"hdmi":0.0}
-prev_gray_map: Dict[str,np.ndarray] = {}
-
-def process_frame(source: str, frame: np.ndarray) -> Dict[str,Any]:
-    # Store latest frame for API access
-    global latest_frames
-    latest_frames[source] = {
-        "image_b64": b64_jpg(frame),
-        "timestamp": time.time()
-    }
-    
-    # Downscale for speed
-    frame_ds = downscale_keep_long(frame, HDMI_RESIZE_LONG if source=="hdmi" else 1280)
-    gray = cv2.cvtColor(frame_ds, cv2.COLOR_BGR2GRAY)
-    # Motion gating
-    changed = 1.0
-    if source in prev_gray_map:
-        changed = motion_changed(prev_gray_map[source], gray)
-    prev_gray_map[source] = gray
-    now = time.time()
-    if changed < MOTION_THRESHOLD and (now - last_motion_ts.get(source, 0)) < COOLDOWN_SECONDS:
-        return {"skipped":"no_motion"}
-    if changed >= MOTION_THRESHOLD:
-        last_motion_ts[source] = now
-
-    # OCR
-    boxes = ocr_with_boxes(frame_ds)
-    if not boxes:
-        return {"invite_detected": False, "boxes": 0}
-
-    # Smart crops
-    crops = smart_crops(frame_ds, boxes)
-
-    # If we see an action word, lock tracker
-    #for b in boxes:
-    #    t = b["text"].lower()
-    #    if re.search(r"\b(accept|decline|send)\b", t):
-    #        # expand a bit and start tracker for this source
-    #        x,y,w,h = b["bbox"]; pad = int(max(w,h)*0.5)
-    #        x,y = max(0,x-pad), max(0,y-pad)
-    #        w,h = min(frame_ds.shape[1]-x, w+2*pad), min(frame_ds.shape[0]-y, h+2*pad)
-    #       _trackers[source] = ROITracker(frame_ds, (x,y,w,h))
-    #        break
-
-    # Call VL to interpret (optional but recommended)
-    vl = call_qwen_vl(frame_ds, crops)
-
-    # Push HA events
-    if vl.get("invite_detected"):
-        ha_event("vision.meeting_invite", {
-            "source": source,
-            "app": vl.get("app","Unknown"),
-            "title": vl.get("title",""),
-            "attendees": vl.get("attendees",""),
-            "start_iso": vl.get("start_iso",""),
-            "end_iso": vl.get("end_iso",""),
-            "buttons": vl.get("buttons",[]),
-            "confidence": vl.get("confidence",0.0)
-        })
-
-    return {"invite_detected": vl.get("invite_detected", False), "vl": vl, "crops": [{"bbox":c["bbox"],"score":c["score"]} for c in crops]}
-
-@app.post("/ingest_frame")
-async def ingest_frame(source: str = Form(...), file: UploadFile = File(...)):
-    img_bytes = await file.read()
-    img = cv2.imdecode(np.frombuffer(img_bytes, np.uint8), cv2.IMREAD_COLOR)
-    res = process_frame(source, img)
-    return res
-
-class TrackInput(BaseModel):
-    source: str
-=======
 # ---------------------- Qwen-VL Call ----------------------
 class QwenResponse(BaseModel):
     invite_detected: bool = False
     decision: str = ""
     reasoning: str = ""
->>>>>>> e1857fcb
 
 def call_qwen_vl(img: np.ndarray) -> Dict[str, Any]:
     b64 = b64_jpg(img, 92)
@@ -652,23 +497,16 @@
 def get_recent_detections():
     return recent_detections
 
-<<<<<<< HEAD
 # Store latest frames per source
 latest_frames: Dict[str, Dict[str, Any]] = {}  # source -> {"image_b64": str, "timestamp": float}
 
-=======
->>>>>>> e1857fcb
 @app.get("/api/latest_frame/{source}")
 def get_latest_frame(source: str):
     """
     Get the latest frame from a specific source
     
     Args:
-<<<<<<< HEAD
         source: Source name (e.g., "frigate_hdmi", "hdmi", "local")
-=======
-        source: Source name (e.g., "hdmi", "local")
->>>>>>> e1857fcb
     
     Returns:
         JSON with base64-encoded image and timestamp
@@ -682,11 +520,8 @@
         "timestamp": frame_data["timestamp"],
         "source": source
     }
-<<<<<<< HEAD
 
 from fastapi.responses import HTMLResponse
-=======
->>>>>>> e1857fcb
 
 @app.get("/debug")
 def debug_page():
