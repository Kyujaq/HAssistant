--- conflicted
+++ resolved
@@ -4,7 +4,6 @@
 
 ## Features
 
-<<<<<<< HEAD
 - **Local LLM Processing**: Ollama with GPU support (GTX 1080 Ti + GTX 1070)
 - **Voice Interaction**: Wyoming Whisper (STT) + Piper (TTS) with GLaDOS voice
 - **Raspberry Pi Client**: Wake word detection and voice processing
@@ -16,7 +15,6 @@
 - **Context Awareness**: Redis-backed session caching for multi-turn conversations
 - **Computer Control Agent**: Vision-based automation for controlling another computer (Excel, browsers, etc.)
 - **Windows Voice Assistant Control**: Control Windows laptops via audio cable and TTS output
-=======
 - **Home Assistant Assist-first design**: Uses Assist conversations as the primary interface so responses land in HA history and automations.
 - **Local LLM processing**: Ollama chat + vision endpoints with GPU scheduling for Hermes-3, Qwen 2.5, and Qwen 2.5 VL models.
 - **Voice interaction**: Wyoming Whisper (STT) and Piper (TTS) with switchable voices including the tuned kathleen-high clarity profile for Windows Voice Control.
@@ -64,7 +62,6 @@
 5. **Automation hooks**: Vision Gateway + Frigate monitor displays or RTSP feeds, pushing actionable events into HA or the Computer Control Agent for closed-loop automation.
 
 The architecture diagram below highlights the primary Assist → Orchestrator → Memory → Speech loop, while the service inventory shows where optional modules plug in.
->>>>>>> 7d7823ef
 
 ## Architecture
 
