--- conflicted
+++ resolved
@@ -1,17 +1,15 @@
 # Use an official Python runtime as a parent image
 FROM python:3.11-slim
-<<<<<<< HEAD
 
 # Set environment variables
 ENV PIP_NO_CACHE_DIR=1
 ENV PYTHONDONTWRITEBYTECODE=1
 ENV PYTHONUNBUFFERED=1
 
+# Install system dependencies
+RUN apt-get update && apt-get install -y --no-install-recommends build-essential curl && rm -rf /var/lib/apt/lists/*
+
 # Set the working directory in the container
-=======
-ENV PYTHONDONTWRITEBYTECODE=1 PYTHONUNBUFFERED=1
-RUN apt-get update && apt-get install -y --no-install-recommends build-essential curl && rm -rf /var/lib/apt/lists/*
->>>>>>> 2d34df47
 WORKDIR /app
 
 # Copy the requirements file into the container at /app
